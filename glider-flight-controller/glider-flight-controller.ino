#include "Orientation.h"

// Tracks the time of the last orientation update (in microseconds)
unsigned long lastOrientationUpdate = 0;

// Update interval in microseconds, based on the target filter rate (e.g. 200 Hz = 5000 µs)
const unsigned long updateInterval = 1000000 / FILTER_UPDATE_RATE_HZ;

// Controls how often orientation is printed to Serial
unsigned long lastPrintTime = 0;
const unsigned long printInterval = 50000; // 50 ms = 20 Hz print rate

void setup() {
  Serial.begin(115200);  // Start serial output for logging
  while (!Serial);       // Wait for USB serial to connect (important on some boards)
  initOrientation();     // Initialize sensors and orientation filter
}

void loop() {
  unsigned long now = micros();

  // Check if it's time to update the orientation filter
  if (now - lastOrientationUpdate >= updateInterval) {
    lastOrientationUpdate = now;

    float pitch, roll, yaw;
    getOrientation(pitch, roll, yaw); // Read new orientation values

    // Check if it's time to print the current orientation to Serial
    if (now - lastPrintTime >= printInterval) {
      lastPrintTime = now;
      Serial.printf("Pitch: %.2f°, Roll: %.2f°, Yaw: %.2f°\n", pitch, roll, yaw);
    }
  }

<<<<<<< HEAD
  // Other tasks can be added here — non-blocking only
}
=======
  delay(20);
}

//hello
>>>>>>> 63b96aad
<|MERGE_RESOLUTION|>--- conflicted
+++ resolved
@@ -33,12 +33,7 @@
     }
   }
 
-<<<<<<< HEAD
   // Other tasks can be added here — non-blocking only
 }
-=======
-  delay(20);
-}
 
-//hello
->>>>>>> 63b96aad
+//hello